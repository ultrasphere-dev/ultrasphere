<<<<<<< HEAD
__version__ = "0.0.0"
from ._coordinates import SphericalCoordinates
from ._creation import (
    c_spherical,
    from_branching_types,
    hopf,
    polar,
    random,
    standard,
    standard_prime,
)
from ._draw import draw
from ._integral import integrate, roots
from ._random import random_ball
from .special import (
    fundamental_solution,
    lgamma,
    potential_coef,
    shn1,
    shn2,
    sjv,
    syv,
    szv,
)

__all__ = [
    "SphericalCoordinates",
    "c_spherical",
    "draw",
    "from_branching_types",
    "fundamental_solution",
    "hopf",
    "integrate",
    "lgamma",
    "polar",
    "potential_coef",
    "random",
    "random",
    "random_ball",
    "roots",
    "shn1",
    "shn2",
    "sjv",
    "standard",
    "standard_prime",
    "syv",
    "szv",
]
=======
__version__ = "1.0.0"
>>>>>>> a405b3dc
<|MERGE_RESOLUTION|>--- conflicted
+++ resolved
@@ -1,5 +1,4 @@
-<<<<<<< HEAD
-__version__ = "0.0.0"
+__version__ = "1.0.0"
 from ._coordinates import SphericalCoordinates
 from ._creation import (
     c_spherical,
@@ -46,7 +45,4 @@
     "standard_prime",
     "syv",
     "szv",
-]
-=======
-__version__ = "1.0.0"
->>>>>>> a405b3dc
+]